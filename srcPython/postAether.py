#!/usr/bin/env python
""" Standard model visualization routines
"""

from glob import glob
import re
from aetherpy.io import read_routines
import matplotlib.pyplot as plt
import numpy as np
import matplotlib.cm as cm
from netCDF4 import Dataset
from aetherpy.utils.time_conversion import datetime_to_epoch
import argparse
import os

# ----------------------------------------------------------------------
# Function to parse input arguments
# ----------------------------------------------------------------------

def parse_args():

    parser = argparse.ArgumentParser(description = 'Post process Aether files')
    parser.add_argument('-rm', \
                        help='removes processed files', \
                        action="store_true")

    args = parser.parse_args()

    return args



#----------------------------------------------------------------------------
# This returns the core of the filename without the _g????.nc
#----------------------------------------------------------------------------

def get_core_file(filename):
    coreFile = ''
    m = re.match('.*([0123]D.*)(_g\d*)(\..*)',filename)
    if m:
        coreFile = m.group(1)            
    return coreFile

#----------------------------------------------------------------------------
# Add to the list of strings if there isn't already an identical string
#----------------------------------------------------------------------------

def append_if_unique(list, newItem):
    newList = list
    IsFound = False
    for item in list:
        if (item == newItem):
            IsFound = True
    if (not IsFound):
        newList.append(newItem)
    return newList

#----------------------------------------------------------------------------
# This looks at all of the netcdf files, figures out the core name, and
# adds them to the list of files to process
#----------------------------------------------------------------------------

def get_base_files():
    filelist = sorted(glob('?????*.nc'))
    files = []
    for file in filelist:
        coreFile = get_core_file(file)
        if (len(coreFile) > 0):
            files = append_if_unique(files, coreFile)
    return files

#----------------------------------------------------------------------------
# Simply return the index of the matching string from a list
#----------------------------------------------------------------------------

def find_var_index(allVars, varToFind):
    index = -1
    for i,var in enumerate(allVars):
        if (var == varToFind):
            index = i
            break
    return index

#----------------------------------------------------------------------------
# Find the minimum and maximum of a variable in a bunch of blocks
#----------------------------------------------------------------------------

def determine_min_max(allBlockData, varToPlot, altToPlot):
    mini = 1e32
    maxi = -1e32
    for data in allBlockData:
        iVar = find_var_index(data['vars'], varToPlot)
        if (iVar > -1):
            v = data[iVar][2:-2, 2:-2, altToPlot]
            if (np.min(v) < mini):
                mini = np.min(v)
            if (np.min(v) > maxi):
                maxi = np.max(v)
    if (mini < 0):
        if (np.abs(mini) > maxi):
            maxi = np.abs(mini)
        mini = -maxi
    return mini, maxi
    
#----------------------------------------------------------------------------
# Plot a single block of a variable at a given altitude
#----------------------------------------------------------------------------

def plot_block(data, varToPlot, altToPlot, ax, mini, maxi, i):
    iLon = find_var_index(data['vars'], 'lon')
    iLat = find_var_index(data['vars'], 'lat')
    iAlt = find_var_index(data['vars'], 'z')
<<<<<<< HEAD
    if (iAlt < 0):
=======
    if (iAlt == -1):
>>>>>>> bdc5b5f3
        iAlt = find_var_index(data['vars'], 'alt')
    iVar = find_var_index(data['vars'], varToPlot)

    if (mini < 0):
        cmap = cm.bwr
    else:
        cmap = cm.plasma
    
    alts = data[iAlt][0][0] / 1000.0  # Convert from m to km

    # Change to 2d representation:

    #lons = data[iLon][2:-2, 2:-2, 0]
    #lats = data[iLat][2:-2, 2:-2, 0]
    #v = data[iVar][2:-2, 2:-2, altToPlot]
    lons = data[iLon][:, :, 0]
    lats = data[iLat][:, :, 0]
    v = data[iVar][:, :, altToPlot]

    #print("lons : ", lons[:, 5])
    #print("lats : ", lats[:, 5])
    #print("value : ", i, v[:, 5]*180.0/np.pi)
    
    nLons, nLats = np.shape(lons)
    xp = np.zeros((nLons+1, nLats+1))
    yp = np.zeros((nLons+1, nLats+1))

    for iX in np.arange(1, nLons):
        for iY in np.arange(1, nLats):
            xp[iX, iY] = (lons[iX-1, iY] + lons[iX, iY])/2.0
            yp[iX, iY] = (lats[iX, iY-1] + lats[iX, iY])/2.0

        xp[iX, 0] = (lons[iX-1, 0] + lons[iX, 0])/2.0
        xp[iX, nLats] = xp[iX, nLats-1]

        yp[iX, 0] = 2 * lats[iX, 0] - yp[iX, 0]
        yp[iX, nLats] = 2 * yp[iX, nLats-1] - lats[iX, nLats-1]
    
    # more xp
    for iY in np.arange(1, nLats):
        xp[0, iY] = 2 * lons[0, iY] - xp[1, iY]
        xp[nLons, iY] = 2 * xp[nLons-1, iY] - lons[nLons-1, iY]
    xp[0, 0] = xp[0, 1]
    xp[nLons, nLats] = xp[nLons, nLats-1]

    xp[0, nLats] = xp[0, nLats-1]
    xp[nLons, 0] = 2 * xp[nLons-1, 0] - lons[nLons-1, 0]
            
    # more yp
    for iY in np.arange(1, nLats):
        yp[0, iY] = (lats[0, iY-1] + lats[0, iY])/2.0
        yp[nLons, iY] = (lats[nLons-1, iY-1] + lats[nLons-1, iY])/2.0
    yp[0, 0] = yp[1, 0]
    yp[nLons, nLats] = yp[nLons-1, nLats]

    yp[0, nLats] = 2 * yp[0, nLats-1] - lats[0, nLats-1]
    yp[nLons, 0] = yp[nLons-1, 0]

    
    #print(yp)

    #ax.pcolor(xp, yp, v, vmin = mini, vmax = maxi, cmap = cmap)

    #n = np.asarray((v - mini) / (maxi - mini) * 255.0, dtype = np.int)
    ax.scatter(lons, lats, c = v, cmap=cmap, vmin = mini, vmax = maxi)

    #lons = data[iLon][2:-2, 0, 0]
    #lats = data[iLat][0, 2:-2, 0]
    #
    #x_pos = lons
    #y_pos = lats
    #v = data[iVar][2:-2, 2:-2, altToPlot].transpose()
    #dx = (x_pos[1] - x_pos[0]) / 2.0
    #xp = np.append(x_pos - dx, x_pos[-1:] + dx)
    #dy = (y_pos[1] - y_pos[0]) / 2.0
    #yp = np.append(y_pos - dy, y_pos[-1] + dy)
    #
    #ax.pcolormesh(xp, yp, v, vmin = mini, vmax = maxi, cmap = cmap)

#----------------------------------------------------------------------------
# make a figure with all of the block plotted for the specified variable
# and altitude
#----------------------------------------------------------------------------

def plot_all_blocks(allBlockData, varToPlot, altToPlot, plotFile):
    fig = plt.figure(figsize=(10, 10))
    ax = fig.add_subplot(111)
    mini, maxi = determine_min_max(allBlockData, varToPlot, altToPlot)
    i = 0
    for data in allBlockData:
        if (i < 100):
            plot_block(data, varToPlot, altToPlot, ax, mini, maxi, i)
        i = i+1
    ax.set_title(varToPlot)
    ax.set_xlabel('Longitude (deg)')
    ax.set_ylabel('Latitude (deg)')
    print('  Outputting file : ', plotFile)
    fig.savefig(plotFile)
    plt.close(fig)
    
#----------------------------------------------------------------------------
# Read all of the block files in, given the core filename
#----------------------------------------------------------------------------

def read_block_files(coreFile):
    print('Figuring out coreFile : ', coreFile)
    fileList = sorted(glob(coreFile + '_g*.nc'))
    header = read_routines.read_aether_headers(fileList)
    allBlockData = []
    for file in fileList:
        print('  Reading file : ', file)
        data = read_routines.read_aether_file(file, file_vars=header['vars'])
        allBlockData.append(data)
    return allBlockData, fileList

#----------------------------------------------------------------------------
# return the nLons (nX), nLats (nY), and nAlts (nZ) of a block's data
#----------------------------------------------------------------------------

def get_sizes(allBlockData):
    lon3d = np.asarray(allBlockData[0][0])
    s = lon3d.shape
    nX = s[0]
    nY = s[1]
    nZ = s[2]
    return nX, nY, nZ
    
#----------------------------------------------------------------------------
# Write a NetCDF file from the data
#----------------------------------------------------------------------------

def write_netcdf(allBlockData, fileName):

    print('  Outputting file : ', fileName)
    ncfile = Dataset(fileName, 'w')

    nBlocks = len(allBlockData)
    nLons, nLats, nZ = get_sizes(allBlockData)

    lon_dim = ncfile.createDimension('lon', nLons)
    lat_dim = ncfile.createDimension('lat', nLats)
    z_dim = ncfile.createDimension('z', nZ)
    block_dim = ncfile.createDimension('block', None)
    time_dim = ncfile.createDimension('time', None)

    oneBlock = allBlockData[0]

    time_out = ncfile.createVariable('time', np.float64, ('time',))
    time_out[0] = datetime_to_epoch(oneBlock["time"])
        
    allNetCDFVars = []
    # create all of the variables
    varList = []
    for iV, v in enumerate(oneBlock['vars']):
        varList.append(v)
        longName = oneBlock['long_name'][iV]
        unitName = oneBlock['units'][iV]
        allNetCDFVars.append(ncfile.createVariable(v, np.float32, \
                                                   ('block', 'lon', 'lat', 'z')))
        allNetCDFVars[-1].units = unitName
        allNetCDFVars[-1].long_name = longName

        for iB, oneBlock in enumerate(allBlockData):
            tmp = np.asarray(oneBlock[iV])
            allNetCDFVars[-1][iB,:,:,:] = tmp
        
    ncfile.close()

#----------------------------------------------------------------------------
# main code
#----------------------------------------------------------------------------

args = parse_args()

files = get_base_files()

for coreFile in files:
    allBlockData, filelist = read_block_files(coreFile)
    netcdfName = coreFile + '.nc'
    write_netcdf(allBlockData, netcdfName)
    if (args.rm):
        print('  ---> Removing files...')
        for file in filelist:
            command = 'rm -f '+file
            os.system(command)
    
    plotFile = coreFile + '.png'
    #print(allBlockData[0]['vars'])
    var = allBlockData[0]['vars'][-1]
    plot_all_blocks(allBlockData, var, 10, plotFile)
    <|MERGE_RESOLUTION|>--- conflicted
+++ resolved
@@ -110,11 +110,7 @@
     iLon = find_var_index(data['vars'], 'lon')
     iLat = find_var_index(data['vars'], 'lat')
     iAlt = find_var_index(data['vars'], 'z')
-<<<<<<< HEAD
     if (iAlt < 0):
-=======
-    if (iAlt == -1):
->>>>>>> bdc5b5f3
         iAlt = find_var_index(data['vars'], 'alt')
     iVar = find_var_index(data['vars'], varToPlot)
 
