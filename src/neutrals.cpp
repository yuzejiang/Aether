// Copyright 2020, the Aether Development Team (see doc/dev_team.md for members)
// Full license can be found in License.md

#include <math.h>
#include <iostream>
#include <fstream>

#include "aether.h"

// -----------------------------------------------------------------------------
//  Create a single species by filling the species structure
// -----------------------------------------------------------------------------

Neutrals::species_chars Neutrals::create_species(Grid grid) {

  species_chars tmp;

  int64_t nLons = grid.get_nLons();
  int64_t nLats = grid.get_nLats();
  int64_t nAlts = grid.get_nAlts();

  // Constants:
  tmp.DoAdvect = 0;
  tmp.thermal_cond = 0.0;
  tmp.thermal_exp = 0.0;
  tmp.lower_bc_density = -1.0;

  tmp.density_scgc.set_size(nLons, nLats, nAlts);
  tmp.chapman_scgc.set_size(nLons, nLats, nAlts);
  tmp.scale_height_scgc.set_size(nLons, nLats, nAlts);
  tmp.ionization_scgc.set_size(nLons, nLats, nAlts);

  tmp.density_scgc.ones();
  tmp.chapman_scgc.ones();
  tmp.scale_height_scgc.ones();
  tmp.rho_alt_int_scgc.zeros();

  tmp.ionization_scgc.zeros();

  tmp.sources_scgc.set_size(nLons, nLats, nAlts);
  tmp.sources_scgc.zeros();
  tmp.losses_scgc.set_size(nLons, nLats, nAlts);
  tmp.losses_scgc.zeros();

  tmp.nAuroraIonSpecies = 0;
  tmp.Aurora_Coef = -1.0;

  return tmp;
}

// -----------------------------------------------------------------------------
//  Initialize neutrals
// -----------------------------------------------------------------------------

Neutrals::Neutrals(Grid grid, Inputs input, Report report) {

  int iErr;
  species_chars tmp;

  int64_t nLons = grid.get_nLons();
  int64_t nLats = grid.get_nLats();
  int64_t nAlts = grid.get_nAlts();

  report.print(2, "Initializing Neutrals");

  for (int iSpecies = 0; iSpecies < nSpecies; iSpecies++) {
    tmp = create_species(grid);
    species.push_back(tmp);
  }

  // State variables:

  density_scgc.set_size(nLons, nLats, nAlts);
  density_scgc.ones();
  temperature_scgc.set_size(nLons, nLats, nAlts);
  temperature_scgc.ones();

  // Derived quantities:

  rho_scgc.set_size(nLons, nLats, nAlts);
  rho_scgc.ones();
  velocity_vcgc = make_cube_vector(nLons, nLats, nAlts, 3);
  mean_major_mass_scgc.set_size(nLons, nLats, nAlts);
  mean_major_mass_scgc.ones();
  pressure_scgc.set_size(nLons, nLats, nAlts);
  pressure_scgc.ones();
  sound_scgc.set_size(nLons, nLats, nAlts);
  sound_scgc.ones();

  // Heating and cooling parameters:
  Cv_scgc.set_size(nLons, nLats, nAlts);
  Cv_scgc.ones();
  gamma_scgc.set_size(nLons, nLats, nAlts);
  gamma_scgc.zeros();
  kappa_scgc.set_size(nLons, nLats, nAlts);
  kappa_scgc.zeros();

  conduction_scgc.set_size(nLons, nLats, nAlts);
  heating_euv_scgc.set_size(nLons, nLats, nAlts);

  heating_efficiency = input.get_euv_heating_eff_neutrals();

  initial_temperatures = NULL;
  initial_altitudes = NULL;

  // This gets a bunch of the species-dependent characteristics:
  iErr = read_planet_file(input, report);

  if (iErr > 0)
    std::cout << "Error reading planet file!" << '\n';

  // This specifies the initial conditions for the neutrals:
  iErr = initial_conditions(grid, input, report);

  if (iErr > 0)
    std::cout << "Error in setting neutral initial conditions!" << '\n';
}

// -----------------------------------------------------------------------------
// Read in the planet file that describes the species - only neutrals
// -----------------------------------------------------------------------------

int Neutrals::read_planet_file(Inputs input, Report report) {

  int iErr = 0;
  std::string hash;
  std::ifstream infile_ptr;

  report.print(3, "In read_planet_file for Neutrals");

  infile_ptr.open(input.get_planet_species_file());

  if (!infile_ptr.is_open()) {
    std::cout << "Could not open input file: "
              << input.get_planet_species_file() << "!!!\n";
    iErr = 1;
  } else {

    int IsDone = 0;

    while (!IsDone) {

      hash = find_next_hash(infile_ptr);

      if (report.test_verbose(4))
        std::cout << "hash : -->" << hash << "<--\n";

      if (hash == "#neutrals") {
        // Read in the characteristics as CSVs:
        report.print(4, "Found #neutrals!");

        std::vector<std::vector<std::string>> lines = read_csv(infile_ptr);

        // I should totally redo the initialization of the species,
        // since we could just do it here, but that is for the future.

        if (lines.size() - 1 != nSpecies) {
          std::cout << "number of neutrals species defined in planet.h file : "
                    << nSpecies << "\n";
          std::cout << "number of species defined in planet.in file : "
                    << lines.size() << "\n";
          std::cout << "These don't match!\n";
          iErr = 1;
        } else {
          // assume order of rows right now:
          // name, mass, vibration, thermal_cond, thermal_exp, advect, lower BC

          for (int iSpecies = 0; iSpecies < nSpecies; iSpecies++) {
            report.print(5, "setting neutral species " + lines[iSpecies + 1][0]);
            species[iSpecies].cName = lines[iSpecies + 1][0];
            species[iSpecies].mass = stof(lines[iSpecies + 1][1]) * cAMU;
            species[iSpecies].vibe = stof(lines[iSpecies + 1][2]);
            species[iSpecies].thermal_cond = stof(lines[iSpecies + 1][3]);
            species[iSpecies].thermal_exp = stof(lines[iSpecies + 1][4]);
            species[iSpecies].DoAdvect = stoi(lines[iSpecies + 1][5]);
            species[iSpecies].lower_bc_density = stof(lines[iSpecies + 1][6]);
          }  // iSpecies
        }  // else size
      }  // #neutrals

      if (hash == "#temperature") {

        report.print(4, "Found #temperatures!");

        std::vector<std::vector<std::string>> temps = read_csv(infile_ptr);

        int nTemps = temps.size() - 1;
        initial_temperatures =
          static_cast<float*>(malloc(nTemps * sizeof(float)));
        initial_altitudes =
          static_cast<float*>(malloc(nTemps * sizeof(float)));

        for (int iTemp = 0; iTemp < nTemps; iTemp++) {
          report.print(5, "reading initial temp alt " + temps[iTemp + 1][0]);
          // convert altitudes from km to m
          initial_altitudes[iTemp] = stof(temps[iTemp + 1][0]) * 1000;
          initial_temperatures[iTemp] = stof(temps[iTemp + 1][1]);
        }  // for iTemp

        nInitial_temps = nTemps;
      }  // #temperature

      if (infile_ptr.eof())
        IsDone = 1;
    }   // while !IsDone

    infile_ptr.close();
  }  // else (isopen)

  return iErr;
}

// -----------------------------------------------------------------------------
//  This is a place holder for creating initial conditions
// -----------------------------------------------------------------------------

int Neutrals::initial_conditions(Grid grid, Inputs input, Report report) {

  int iErr = 0;
  int64_t iLon, iLat, iAlt, iA;
  precision_t alt, r;

  report.print(3, "Creating Neutrals initial_condition");

  if (input.get_do_restart()) {
    report.print(1, "Restarting! Reading neutral files!");
    bool DidWork = restart_file(input.get_restartin_dir(), DoRead);

    if (!DidWork)
      std::cout << "Reading Restart for Neutrals Failed!!!\n";
  } else {

    // ---------------------------------------------------------------------
    // This section assumes we want a hydrostatic solution given the
    // temperature profile in the planet.in file.
    // ---------------------------------------------------------------------

    int64_t nLons = grid.get_nLons();
    int64_t nLats = grid.get_nLats();
    int64_t nAlts = grid.get_nAlts();

    // Let's assume that the altitudes are not dependent on lat/lon:

    arma_vec alt1d(nAlts);
    arma_vec temp1d(nAlts);

    arma_mat H2d(nLons, nLats);

    alt1d = grid.geoAlt_scgc.tube(0, 0);

    if (nInitial_temps > 0) {
      for (iAlt = 0; iAlt < nAlts; iAlt++) {
        alt = alt1d(iAlt);

        // Find temperatures:
        if (alt <= initial_altitudes[0])
          temp1d[iAlt] = initial_temperatures[0];

        else {
          if (alt >= initial_altitudes[nInitial_temps - 1])
            temp1d[iAlt] = initial_temperatures[nInitial_temps - 1];

          else {
            // Linear interpolation!
            iA = 0;

            while (alt > initial_altitudes[iA])
              iA++;

            iA--;
            // alt will be between iA and iA+1:
            r = (alt - initial_altitudes[iA]) /
                (initial_altitudes[iA + 1] - initial_altitudes[iA]);
            temp1d[iAlt] =
              (1.0 - r) * initial_temperatures[iA] +
              (r) * initial_temperatures[iA + 1];
          }
        }
      }
    } else
      temp1d = 200.0;

    // spread the 1D temperature across the globe:
    for (iLon = 0; iLon < nLons; iLon++) {
      for (iLat = 0; iLat < nLats; iLat++)
        temperature_scgc.tube(iLon, iLat) = temp1d;
    }

    // Set the lower boundary condition:
    for (int iSpecies = 0; iSpecies < nSpecies; iSpecies++) {
      species[iSpecies].density_scgc.slice(0).
      fill(species[iSpecies].lower_bc_density);
    }

    fill_with_hydrostatic(grid, report);
  }

  return iErr;
}

//----------------------------------------------------------------------
// Fill With Hydrostatic Solution
//----------------------------------------------------------------------

void Neutrals::fill_with_hydrostatic(Grid grid, Report report) {

  int64_t nAlts = grid.get_nAlts();

  for (int iSpecies = 0; iSpecies < nSpecies; iSpecies++) {

    // Integrate with hydrostatic equilibrium up:
    for (int iAlt = 1; iAlt < nAlts; iAlt++) {
      species[iSpecies].scale_height_scgc.slice(iAlt) =
        cKB * temperature_scgc.slice(iAlt) /
        (species[iSpecies].mass * grid.gravity_scgc.slice(iAlt));
      species[iSpecies].density_scgc.slice(iAlt) =
        species[iSpecies].density_scgc.slice(iAlt - 1) %
        exp(-grid.dalt_lower_scgc.slice(iAlt) /
            species[iSpecies].scale_height_scgc.slice(iAlt));
    }
  }

  calc_mass_density(report);
}

//----------------------------------------------------------------------
// set_bcs
//----------------------------------------------------------------------

void Neutrals::set_bcs(Report &report) {

  std::string function = "Neutrals::set_bcs";
  static int iFunction = -1;
  report.enter(function, iFunction);

  int64_t nAlts = temperature_scgc.n_slices;

  // Set the lower boundary condition:
  for (int iSpecies = 0; iSpecies < nSpecies; iSpecies++) {
    species[iSpecies].density_scgc.slice(0).
    fill(species[iSpecies].lower_bc_density);
  }

  temperature_scgc.slice(nAlts - 2) = temperature_scgc.slice(nAlts - 3);
  temperature_scgc.slice(nAlts - 1) = temperature_scgc.slice(nAlts - 2);

  report.exit(function);
}

//----------------------------------------------------------------------
// return the index of the requested species
// This will return -1 if the species is not found or name is empty
//----------------------------------------------------------------------

int Neutrals::get_species_id(std::string name, Report &report) {

  std::string function = "Neutrals::get_species_id";
  static int iFunction = -1;
  report.enter(function, iFunction);

  int iSpecies;
  int id_ = -1;

  if (name.length() > 0) {
    for (iSpecies = 0; iSpecies < nSpecies; iSpecies++)
      if (name == species[iSpecies].cName) {
        id_ = iSpecies;
        break;
      }
  }

<<<<<<< HEAD
  return id_;
}
  
=======
  report.exit(function);
  return id_;
}

//----------------------------------------------------------------------
// Read/Write restart files for the neutrals
//----------------------------------------------------------------------

bool Neutrals::restart_file(std::string dir, bool DoRead) {
  std::string filename;
  bool DidWork = true;
  json description;

  // Output Densities
  for (int iSpecies = 0; iSpecies < nSpecies; iSpecies++) {
    filename = dir + "/neu_s" + tostr(iSpecies, 2) + "_n.bin";

    if (DidWork)
      if (DoRead)
        DidWork = species[iSpecies].density_scgc.load(filename);
      else {
        DidWork = species[iSpecies].density_scgc.save(filename);
        description["density"][species[iSpecies].cName] = filename;
      }
  }

  // Output Temperature
  filename = dir + "/neu_t.bin";

  if (DidWork)
    if (DoRead)
      DidWork = temperature_scgc.load(filename);
    else {
      DidWork = temperature_scgc.save(filename);
      description["temperature"]["bulk"] = filename;
    }

  // Output Velocity
  for (int iComp = 0; iComp < 3; iComp++) {
    filename = dir + "/neu_v" + tostr(iComp, 1) + ".bin";

    if (DidWork)
      if (DoRead)
        DidWork = velocity_vcgc[iComp].load(filename);
      else {
        DidWork = velocity_vcgc[iComp].save(filename);
        description["vel_comp" + tostr(iComp, 1)]["bulk"] = filename;
      }
  }

  if (!DoRead && DidWork) {
    filename = dir + "/neutrals.json";
    DidWork = write_json(filename, description);
  }

  return DidWork;
}
>>>>>>> 1907d631
<|MERGE_RESOLUTION|>--- conflicted
+++ resolved
@@ -5,7 +5,7 @@
 #include <iostream>
 #include <fstream>
 
-#include "aether.h"
+#include "../include/aether.h"
 
 // -----------------------------------------------------------------------------
 //  Create a single species by filling the species structure
@@ -369,11 +369,6 @@
       }
   }
 
-<<<<<<< HEAD
-  return id_;
-}
-  
-=======
   report.exit(function);
   return id_;
 }
@@ -431,4 +426,3 @@
 
   return DidWork;
 }
->>>>>>> 1907d631
