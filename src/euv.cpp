// Copyright 2020, the Aether Development Team (see doc/dev_team.md for members)
// Full license can be found in License.md

#include <string>
#include <fstream>
#include <vector>
#include <sstream>
#include <iostream>

#include "aether.h"

// -----------------------------------------------------------------------------
// Initialize EUV
// -----------------------------------------------------------------------------

Euv::Euv(Inputs args, Report report) {

  int iErr;
  precision_t ave;

  iErr = 0;

  // Read in the EUV file:
  iErr = read_file(args, report);

  if (!iErr) {
    // Slot the short and long wavelengths into their arrays:
    iErr = slot_euv("Long", "", wavelengths_long, report);

    if (!iErr)
      iErr = slot_euv("Short", "", wavelengths_short, report);

    // This means we found both long and short wavelengths:
    if (!iErr) {
      for (int iWave = 0; iWave < nWavelengths; iWave++) {
        ave = (wavelengths_short[iWave] + wavelengths_long[iWave]) / 2.0 * cAtoM;
        wavelengths_energy.push_back(cH * cC / ave);
        // We simply want to initialize these vectors to make them the
        // correct lenght:
        wavelengths_intensity_1au.push_back(0.0);
        wavelengths_intensity_top.push_back(0.0);
      }
    }

    // Slot the EUVAC model coefficients:
    if (args.get_euv_model() == "euvac") {
      iErr = slot_euv("F74113", "", euvac_f74113, report);
      iErr = slot_euv("AFAC", "", euvac_afac, report);
    }
  }
}

// ---------------------------------------------------------------------------
// Read in the EUV file that describes all of the wavelengths and
// cross sections
// ---------------------------------------------------------------------------

int Euv::read_file(Inputs args, Report report) {

  waveinfotype tmp;
  std::string line, col;
  precision_t mulfac;
  std::ifstream infile_ptr;
  int iErr = 0;

  report.print(1, "Reading EUV File : " + args.get_euv_file());

  infile_ptr.open(args.get_euv_file());

  if (!infile_ptr.is_open()) {
    std::cout << "Could not open euv file!\n";
    iErr = 1;
  } else {
    nLines = 0;

    if (infile_ptr.good()) {
      int IsFirstTime = 1;

      while (getline(infile_ptr, line)) {
        report.print(5, line);
        std::stringstream ss(line);

        // This is just to count the number of wavelengths.
        // We assume that all of the lines have the same number of wavelengths.
        if (IsFirstTime) {
          std::stringstream ssdummy(line);
          nWavelengths = 0;

          while (getline(ssdummy, col, ','))
            nWavelengths++;

          // There are 6 extra items in each line:
          nWavelengths -= 6;
        }

        getline(ss, tmp.name, ',');
        report.print(5, tmp.name);
        getline(ss, tmp.to, ',');
        getline(ss, tmp.type, ',');
        getline(ss, col, ',');
        mulfac = stof(col);
        getline(ss, tmp.units, ',');

        for (int iWavelength = 0; iWavelength < nWavelengths; iWavelength++) {
          getline(ss, col, ',');

          if (IsFirstTime)
            tmp.values.push_back(stof(col) * mulfac);
          else
            tmp.values[iWavelength] = stof(col) * mulfac;
        }

        getline(ss, tmp.note, ',');

        waveinfo.push_back(tmp);
        nLines++;
        IsFirstTime = 0;
      }

    } else
      iErr = 1;

    infile_ptr.close();
  }

  return iErr;
}

// ---------------------------------------------------------------------------
// Match rows in EUV file to different types of things, such as cross
// sections and spectra
// ---------------------------------------------------------------------------

int Euv::slot_euv(std::string item,
                  std::string item2,
                  std::vector<float> &values,
                  Report report) {

  int iErr = 0;
  int iLine;
  int IgnoreItem2 = 0;

  report.print(3, "in slot_euv:" + item + ";" + item2);

  if (item2 == "")
    IgnoreItem2 = 1;

  // Find item to move:
  for (iLine = 0; iLine < nLines ; iLine++) {
    if (waveinfo[iLine].name == item) {
      if (IgnoreItem2)
        break;
      else if (waveinfo[iLine].to == item2)
        break;
    }
  }

  if (iLine >= nLines)
    iErr = 1;

  else {
    if (report.test_verbose(2)) {
      std::cout << "Found : " << waveinfo[iLine].name;

      if (!IgnoreItem2)
        std::cout << " with " << waveinfo[iLine].to;

      std::cout << "\n";
    }

    // Move values into the output array (values):
    for (int iWavelength = 0; iWavelength < nWavelengths; iWavelength++)
      values.push_back(waveinfo[iLine].values[iWavelength]);
  }

  return iErr;
}

//----------------------------------------------------------------------
// This code takes the EUV information that was read in from the EUV
// file and tries to figure out which things are absorbtion/ionization
// cross sections.  It does this by comparing the name of the neutral
// species to the first column in the euv.csv file.  If it finds a
// match, it then checks to see if it is an absorbtion or ionization
// cross section.  If it is an ionization cs, then it tries to figure
// out which ion it is producing (the "to" column).
// ---------------------------------------------------------------------

int Euv::pair_euv(Neutrals &neutrals, Ions ions, Report report) {

  int iErr = 0;

  if (report.test_verbose(3))
    std::cout << "Euv::pair_euv \n";

  for (int iSpecies = 0; iSpecies < nSpecies; iSpecies++) {

    if (report.test_verbose(5))
      std::cout << neutrals.species[iSpecies].cName << "\n";

    neutrals.species[iSpecies].iEuvAbsId_ = -1;
    neutrals.species[iSpecies].nEuvIonSpecies = 0;

    // Check each row to see if the first column "name" matches:
    int64_t nEuvs = waveinfo.size();

    for (int64_t iEuv = 0; iEuv < nEuvs; iEuv++) {

      if (report.test_verbose(6))
        std::cout << "  " << waveinfo[iEuv].name << "\n";

      // if this matches...
      if (neutrals.species[iSpecies].cName == waveinfo[iEuv].name) {

        // First see if we can find absorbtion:
        if (waveinfo[iEuv].type == "abs") {
          if (report.test_verbose(5))
            std::cout << "  Found absorbtion\n";

          neutrals.species[iSpecies].iEuvAbsId_ = iEuv;
        }

        // Next see if we can find ionizations:
        if (waveinfo[iEuv].type == "ion") {

          // Loop through the ions to see if names match:
          for (int iIon = 0; iIon < nIons; iIon++) {
            if (ions.species[iIon].cName == waveinfo[iEuv].to) {
              if (report.test_verbose(5))
                std::cout << "  Found ionization!! --> "
                          << ions.species[iIon].cName << "\n";

              neutrals.species[iSpecies].iEuvIonId_.push_back(iEuv);
              neutrals.species[iSpecies].iEuvIonSpecies_.push_back(iIon);
              neutrals.species[iSpecies].nEuvIonSpecies++;
            }  // if to
          }  // iIon loop
        }  // if ionization
      }  // if species is name
    }  // for iEuv
  }  // for iSpecies

  return iErr;
}


// --------------------------------------------------------------------------
// Scale flux (intensity) at 1 AU to distance from the sun:
// --------------------------------------------------------------------------

int Euv::scale_from_1au(Planets planet,
                        Times time,
                        Report report) {
  int iErr = 0;
<<<<<<< HEAD
  float d = planet.get_star_to_planet_dist(time);
  float scale = 1.0 / (d * d);

=======
  precision_t d = planet.get_star_to_planet_dist(time);
  precision_t scale = 1.0 / (d*d);
>>>>>>> 8171a159
  if (report.test_verbose(7))
    std::cout << "Scale from 1 AU : " << scale << "\n";

  for (int iWave = 0; iWave < nWavelengths; iWave++)
    wavelengths_intensity_top[iWave] = scale * wavelengths_intensity_1au[iWave];

  return iErr;
}

// --------------------------------------------------------------------------
// Calculate EUVAC
// --------------------------------------------------------------------------

int Euv::euvac(Times time,
               Indices indices,
               Report &report) {

  int iErr = 0;
  precision_t slope;

  std::string function = "Euv::euvac";
  static int iFunction = -1;
  report.enter(function, iFunction);

  precision_t f107 = indices.get_f107(time.get_current());
  precision_t f107a = indices.get_f107a(time.get_current());

<<<<<<< HEAD
  float mean_f107 = (f107 + f107a) / 2.0;
=======
  precision_t mean_f107 = (f107 + f107a)/2.0;
>>>>>>> 8171a159

  for (int iWave = 0; iWave < nWavelengths; iWave++) {
    slope = 1.0 + euvac_afac[iWave] * (mean_f107 - 80.0);

    if (slope < 0.8)
      slope = 0.8;

    wavelengths_intensity_1au[iWave] = euvac_f74113[iWave] * slope * pcm2topm2;
  }

  if (report.test_verbose(7)) {
    std::cout << "EUVAC output : "
              << f107 << " " << f107a
              << " -> " << mean_f107 << "\n";

    for (int iWave = 0; iWave < nWavelengths; iWave++) {
      std::cout << "     " << iWave << " "
                << wavelengths_short[iWave] << " "
                << wavelengths_long[iWave] << " "
                << wavelengths_intensity_1au[iWave] << "\n";
    }
  }

  report.exit(function);
  return iErr;
}<|MERGE_RESOLUTION|>--- conflicted
+++ resolved
@@ -252,14 +252,9 @@
                         Times time,
                         Report report) {
   int iErr = 0;
-<<<<<<< HEAD
-  float d = planet.get_star_to_planet_dist(time);
-  float scale = 1.0 / (d * d);
-
-=======
   precision_t d = planet.get_star_to_planet_dist(time);
   precision_t scale = 1.0 / (d*d);
->>>>>>> 8171a159
+
   if (report.test_verbose(7))
     std::cout << "Scale from 1 AU : " << scale << "\n";
 
@@ -286,12 +281,7 @@
 
   precision_t f107 = indices.get_f107(time.get_current());
   precision_t f107a = indices.get_f107a(time.get_current());
-
-<<<<<<< HEAD
-  float mean_f107 = (f107 + f107a) / 2.0;
-=======
   precision_t mean_f107 = (f107 + f107a)/2.0;
->>>>>>> 8171a159
 
   for (int iWave = 0; iWave < nWavelengths; iWave++) {
     slope = 1.0 + euvac_afac[iWave] * (mean_f107 - 80.0);
