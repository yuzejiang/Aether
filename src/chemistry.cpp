// Copyright 2020, the Aether Development Team (see doc/dev_team.md for members)
// Full license can be found in License.md

#include <string>
#include <fstream>
#include <vector>
#include <iostream>

#include "aether.h"

// -----------------------------------------------------------------------------
// Initialize chemistry class
// -----------------------------------------------------------------------------

Chemistry::Chemistry(Neutrals neutrals,
                     Ions ions,
                     Inputs args,
                     Report &report) {

  std::string function = "Chemistry::Chemistry";
  static int iFunction = -1;
  report.enter(function, iFunction);

  read_chemistry_file(neutrals, ions, args, report);

  report.exit(function);
  return;
}

// -----------------------------------------------------------------------------
// Read chemistry CSV file
// -----------------------------------------------------------------------------

int Chemistry::read_chemistry_file(Neutrals neutrals,
                                   Ions ions,
                                   Inputs args,
                                   Report &report) {

  std::string function = "Chemistry::read_chemistry_file";
  static int iFunction = -1;
  report.enter(function, iFunction);

  std::ifstream infile_ptr;
  int iErr = 0;
  reaction_type reaction;

  report.print(1, "Reading Chemistry File : " + args.get_chemistry_file());

  infile_ptr.open(args.get_chemistry_file());

  if (!infile_ptr.is_open()) {
    std::cout << "Could not open chemistry file!\n";
    iErr = 1;
  } else {

    if (infile_ptr.good()) {

      std::vector<std::vector<std::string>> csv = read_csv(infile_ptr);

      int nLines = csv.size();

      if (nLines <= 2)
        iErr = 1;

      else {

        nReactions = 0;

        // Skip 2 lines of headers!
        for (int iLine = 2; iLine < nLines; iLine++) {
          // Some final rows can have comments in them, so we want to
          // skip anything where the length of the string in column 2
          // is == 0:
          if (csv[iLine][1].length() > 0) {
            report.print(3, "interpreting chemistry line : " + csv[iLine][0]);
            reaction = interpret_reaction_line(neutrals, ions,
                                               csv[iLine], report);

            if (reaction.nLosses > 0 && reaction.nSources > 0) {
              if (report.test_verbose(3))
                display_reaction(reaction);

              reactions.push_back(reaction);
              nReactions++;
            }
          }
        }
      }
    }
  }

  report.exit(function);
  return iErr;
}

// -----------------------------------------------------------------------------
// Interpret a comma separated line of the chemical reaction file
// -----------------------------------------------------------------------------

Chemistry::reaction_type Chemistry::interpret_reaction_line(Neutrals neutrals,
                                                            Ions ions,
                                                            std::vector<std::string> line,
                                                            Report &report) {

  std::string function = "Chemistry::interpret_reaction_line";
  static int iFunction = -1;
  report.enter(function, iFunction);

  reaction_type reaction;

  int i;
  int id_;
  bool IsNeutral;

  // Losses (left side) first:
  reaction.nLosses = 0;

  for (i = 0; i < 3; i++) {
    find_species_id(line[i], neutrals, ions, id_, IsNeutral, report);

    if (id_ >= 0) {
      reaction.losses_names.push_back(line[i]);
      reaction.losses_ids.push_back(id_);
      reaction.losses_IsNeutral.push_back(IsNeutral);
      reaction.nLosses++;
    }
  }

  // Sources (right side) second:
  reaction.nSources = 0;

  for (i = 4; i < 7; i++) {
    find_species_id(line[i], neutrals, ions, id_, IsNeutral, report);

    if (id_ >= 0) {
      reaction.sources_names.push_back(line[i]);
      reaction.sources_ids.push_back(id_);
      reaction.sources_IsNeutral.push_back(IsNeutral);
      reaction.nSources++;
    }
  }

  // Reaction Rate:
  reaction.rate = stof(line[7]);

  // for base, this is 8, for richards, this is 10:
  int iBranch_ = 8;

  // Branching Ratio:
  reaction.branching_ratio = stof(line[iBranch_]);

  // energy released as exo-thermic reaction:
  reaction.energy = stof(line[iBranch_ + 1]);

  report.exit(function);
  return reaction;
}

// -----------------------------------------------------------------------------
// Match a string to the neutral or ion species
// -----------------------------------------------------------------------------

void Chemistry::find_species_id(std::string name,
                                Neutrals neutrals,
                                Ions ions,
                                int &id_,
                                bool &IsNeutral,
                                Report &report) {

  std::string function = "Chemistry::find_species_id";
  static int iFunction = -1;
  report.enter(function, iFunction);

  int iSpecies;
<<<<<<< HEAD
  IsNeutral = -1;
  
  id_ = neutrals.get_species_id(name, report);
  if (id_ > -1) {
    IsNeutral = 1;
  } else {
    id_ = ions.get_species_id(name, report);
  }
  
=======
  IsNeutral = false;

  id_ = neutrals.get_species_id(name, report);

  if (id_ > -1)
    IsNeutral = true;

  else
    id_ = ions.get_species_id(name, report);

>>>>>>> 1907d631
  report.exit(function);
  return;
}

// -----------------------------------------------------------------------------
// Display a reaction:
// -----------------------------------------------------------------------------

void Chemistry::display_reaction(Chemistry::reaction_type reaction) {

  int i;

  std::cout << "Number of Losses : " << reaction.nLosses << "\n";
  std::cout << "Number of Sources : " << reaction.nSources << "\n";

  for (i = 0; i < reaction.nLosses; i++)
    std::cout << reaction.losses_names[i] << " + ";

  std::cout << " -> ";

  for (i = 0; i < reaction.nSources; i++)
    std::cout << reaction.sources_names[i] << " + ";

  std::cout << " ( RR : " << reaction.rate << ")\n";

  for (i = 0; i < reaction.nLosses; i++)
    std::cout << reaction.losses_ids[i]
              << "(" << reaction.losses_IsNeutral[i] << ")" << " + ";

  std::cout << " -> ";

  for (i = 0; i < reaction.nSources; i++)
    std::cout << reaction.sources_ids[i]
              << "(" << reaction.sources_IsNeutral[i]
              << ")" << " + ";

  std::cout << " ( RR : " << reaction.rate << ")\n";
}<|MERGE_RESOLUTION|>--- conflicted
+++ resolved
@@ -6,7 +6,7 @@
 #include <vector>
 #include <iostream>
 
-#include "aether.h"
+#include "../include/aether.h"
 
 // -----------------------------------------------------------------------------
 // Initialize chemistry class
@@ -172,17 +172,6 @@
   report.enter(function, iFunction);
 
   int iSpecies;
-<<<<<<< HEAD
-  IsNeutral = -1;
-  
-  id_ = neutrals.get_species_id(name, report);
-  if (id_ > -1) {
-    IsNeutral = 1;
-  } else {
-    id_ = ions.get_species_id(name, report);
-  }
-  
-=======
   IsNeutral = false;
 
   id_ = neutrals.get_species_id(name, report);
@@ -193,7 +182,6 @@
   else
     id_ = ions.get_species_id(name, report);
 
->>>>>>> 1907d631
   report.exit(function);
   return;
 }
