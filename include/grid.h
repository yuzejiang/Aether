// Copyright 2020, the Aether Development Team (see doc/dev_team.md for members)
// Full license can be found in License.md

#ifndef INCLUDE_GRID_H_
#define INCLUDE_GRID_H_

// ----------------------------------------------------------------------------
// Grid class
// ----------------------------------------------------------------------------

class Grid {

public:

  int get_IsGeoGrid();
  bool get_HasBField();
  void set_IsGeoGrid(int value);

  int64_t get_nPointsInGrid();

  int64_t get_nX();
  int64_t get_nY();
  int64_t get_nZ();

  int64_t get_nLons();
  int64_t get_nLats();
  int64_t get_nAlts();

  int64_t get_nGCs();

  // Armidillo Cube Versions:
  arma_cube geoLon_scgc, geoX_scgc;
  arma_cube geoLat_scgc, geoY_scgc;
  arma_cube geoAlt_scgc, geoZ_scgc;
  arma_cube geoLocalTime_scgc;
  
  // These define the magnetic grid:
  // Armidillo Cube Versions:
<<<<<<< HEAD
  fcube magLon_scgc, magX_scgc, magPhi_scgc;
  fcube magLat_scgc, magY_scgc, magP_scgc;
  fcube magAlt_scgc, magZ_scgc, magQ_scgc;
  fcube magLocalTime_scgc;
=======
  arma_cube magLon_scgc, magX_scgc;
  arma_cube magLat_scgc, magY_scgc;
  arma_cube magAlt_scgc, magZ_scgc;
  arma_cube magLocalTime_scgc;
>>>>>>> 1907d631

  // These are the locations of the magnetic poles:
  //  ll -> lat, lon, radius independent
  arma_vec mag_pole_north_ll;
  arma_vec mag_pole_south_ll;

  // pole gse -> needs to be for each altitude, so we can compute
  // magnetic local time. We want to use some GSE conversion function,
  // so this type has to a vector of arma_cubes:
  std::vector<arma_cube> mag_pole_north_gse;
  std::vector<arma_cube> mag_pole_south_gse;
  
  std::vector<arma_cube> GSE_XYZ_vcgc;

  std::string altitude_name = "Altitude";
  std::string altitude_unit = "meters";

  std::string longitude_name = "Longitude";
  std::string longitude_unit = "radians";

  std::string latitude_name = "Latitude";
  std::string latitude_unit = "radians";

  // These are derived variables from the grid:

  // Switch to armadillo variables (precision_t cubes):
  arma_cube radius_scgc;
  arma_cube radius2_scgc;
  arma_cube radius2i_scgc;
  arma_cube gravity_scgc;

  arma_cube sza_scgc;
  arma_cube cos_sza_scgc;

  arma_cube dalt_center_scgc;
  arma_cube dalt_lower_scgc;
  arma_cube dalt_ratio_scgc;
  arma_cube dalt_ratio_sq_scgc;

  arma_cube dlon_center_scgc;
  arma_cube dlon_center_dist_scgc;

  arma_cube dlat_center_scgc;
  arma_cube dlat_center_dist_scgc;
  
  std::vector<arma_cube> bfield_vcgc;
  arma_cube bfield_mag_scgc;
  std::vector<arma_cube> bfield_unit_vcgc;

  Grid(int nX_in, int nY_in, int nZ_in, int nGCs_in);

  void calc_sza(Planets planet, Times time, Report &report);
  void calc_gse(Planets planet, Times time, Report &report);
  void calc_mlt(Report &report);
  void fill_grid(Planets planet, Report &report);
  void fill_grid_radius(Planets planet, Report &report);
  void init_geo_grid(Planets planet, Inputs input, Report &report);
  void create_simple_lat_lon_alt_grid(Inputs input, Report &report);
  void fill_grid_bfield(Planets planet, Inputs input, Report &report);
<<<<<<< HEAD
  void init_mag_grid(Planets planet, Inputs input, Report &report);

private:
=======
  bool read_restart(std::string dir);
  bool write_restart(std::string dir);
  void report_grid_boundaries();
  
 private:
>>>>>>> 1907d631

  int IsGeoGrid;
  bool HasBField;

  int64_t nX, nLons;
  int64_t nY, nLats;
  int64_t nZ, nAlts;

  int nGCs; // number of ghostcells


  // Routines for converting between spherical geo to spherical tilted and
  // back
  //void sph_geo_to_sph_tilted(Planets planet, float theta_geo, float phi_geo, Report &report)
  std::pair<float,float> lshell_to_qn_qs(Planets planet, float Lshell, float Lon, float AltMin, Report &report);
  void fill_dipole_q_line(float qN, float qS, float Gamma, int nZ, float Lshell,float Lon,  double *q, Report &report); 
  void convert_dipole_geo_xyz(Planets planet, float XyzDipole[3], float XyzGeo[3]);
  std::pair<float,float> p_q_to_r_theta(float p, float q);
  
};

#endif  // INCLUDE_GRID_H_<|MERGE_RESOLUTION|>--- conflicted
+++ resolved
@@ -36,17 +36,12 @@
   
   // These define the magnetic grid:
   // Armidillo Cube Versions:
-<<<<<<< HEAD
-  fcube magLon_scgc, magX_scgc, magPhi_scgc;
-  fcube magLat_scgc, magY_scgc, magP_scgc;
-  fcube magAlt_scgc, magZ_scgc, magQ_scgc;
-  fcube magLocalTime_scgc;
-=======
-  arma_cube magLon_scgc, magX_scgc;
-  arma_cube magLat_scgc, magY_scgc;
-  arma_cube magAlt_scgc, magZ_scgc;
+
+  arma_cube magLon_scgc, magX_scgc, magPhi_scgc;
+  arma_cube magLat_scgc, magY_scgc, magP_scgc;
+  arma_cube magAlt_scgc, magZ_scgc, magQ_scgc;
   arma_cube magLocalTime_scgc;
->>>>>>> 1907d631
+
 
   // These are the locations of the magnetic poles:
   //  ll -> lat, lon, radius independent
@@ -104,19 +99,15 @@
   void fill_grid(Planets planet, Report &report);
   void fill_grid_radius(Planets planet, Report &report);
   void init_geo_grid(Planets planet, Inputs input, Report &report);
+  void init_mag_grid(Planets planet, Inputs input, Report &report);
   void create_simple_lat_lon_alt_grid(Inputs input, Report &report);
   void fill_grid_bfield(Planets planet, Inputs input, Report &report);
-<<<<<<< HEAD
-  void init_mag_grid(Planets planet, Inputs input, Report &report);
-
-private:
-=======
   bool read_restart(std::string dir);
   bool write_restart(std::string dir);
   void report_grid_boundaries();
   
  private:
->>>>>>> 1907d631
+
 
   int IsGeoGrid;
   bool HasBField;
