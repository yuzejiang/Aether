// Copyright 2020, the Aether Development Team (see doc/dev_team.md for members)
// Full license can be found in License.md

#ifndef INCLUDE_GRID_H_
#define INCLUDE_GRID_H_

// ----------------------------------------------------------------------------
// Grid class
// ----------------------------------------------------------------------------

class Grid {

public:

  int get_IsGeoGrid();
  bool get_HasBField();
  void set_IsGeoGrid(int value);

  int64_t get_nPointsInGrid();

  int64_t get_nX();
  int64_t get_nY();
  int64_t get_nZ();

  int64_t get_nLons();
  int64_t get_nLats();
  int64_t get_nAlts();

  int64_t get_nGCs();

  // Armidillo Cube Versions:
  arma_cube geoLon_scgc, geoX_scgc;
  arma_cube geoLat_scgc, geoY_scgc;
  arma_cube geoAlt_scgc, geoZ_scgc;
  arma_cube geoLocalTime_scgc;
  
  // These define the magnetic grid:
  // Armidillo Cube Versions:
  arma_cube magLon_scgc, magX_scgc;
  arma_cube magLat_scgc, magY_scgc;
  arma_cube magAlt_scgc, magZ_scgc;
  arma_cube magLocalTime_scgc;

  // These are the locations of the magnetic poles:
  //  ll -> lat, lon, radius independent
  arma_vec mag_pole_north_ll;
  arma_vec mag_pole_south_ll;

  // pole gse -> needs to be for each altitude, so we can compute
  // magnetic local time. We want to use some GSE conversion function,
  // so this type has to a vector of arma_cubes:
  std::vector<arma_cube> mag_pole_north_gse;
  std::vector<arma_cube> mag_pole_south_gse;
  
  std::vector<arma_cube> GSE_XYZ_vcgc;

  std::string altitude_name = "Altitude";
  std::string altitude_unit = "meters";

  std::string longitude_name = "Longitude";
  std::string longitude_unit = "radians";

  std::string latitude_name = "Latitude";
  std::string latitude_unit = "radians";

  // These are derived variables from the grid:

  // Switch to armadillo variables (precision_t cubes):
  arma_cube radius_scgc;
  arma_cube radius2_scgc;
  arma_cube radius2i_scgc;
  arma_cube gravity_scgc;

  arma_cube sza_scgc;
  arma_cube cos_sza_scgc;

<<<<<<< HEAD
  fcube dalt_center_scgc;
  fcube dalt_lower_scgc;
  fcube dalt_ratio_scgc;
  fcube dalt_ratio_sq_scgc;

  fcube dlon_center_scgc;
  fcube dlon_center_dist_scgc;

  fcube dlat_center_scgc;
  fcube dlat_center_dist_scgc;
  
  std::vector<fcube> bfield_vcgc;
  fcube bfield_mag_scgc;
  std::vector<fcube> bfield_unit_vcgc;
=======
  arma_cube dalt_center_scgc;
  arma_cube dalt_lower_scgc;

  std::vector<arma_cube> bfield_vcgc;
  arma_cube bfield_mag_scgc;
>>>>>>> 8171a159

  Grid(int nX_in, int nY_in, int nZ_in, int nGCs_in);

  void calc_sza(Planets planet, Times time, Report &report);
  void calc_gse(Planets planet, Times time, Report &report);
  void calc_mlt(Report &report);
  void fill_grid(Planets planet, Report &report);
  void fill_grid_radius(Planets planet, Report &report);
  void init_geo_grid(Planets planet, Inputs input, Report &report);
  void fill_grid_bfield(Planets planet, Inputs input, Report &report);

 private:

  int IsGeoGrid;
  bool HasBField;

  int64_t nX, nLons;
  int64_t nY, nLats;
  int64_t nZ, nAlts;

  int nGCs; // number of ghostcells

};

#endif  // INCLUDE_GRID_H_<|MERGE_RESOLUTION|>--- conflicted
+++ resolved
@@ -74,28 +74,20 @@
   arma_cube sza_scgc;
   arma_cube cos_sza_scgc;
 
-<<<<<<< HEAD
-  fcube dalt_center_scgc;
-  fcube dalt_lower_scgc;
-  fcube dalt_ratio_scgc;
-  fcube dalt_ratio_sq_scgc;
-
-  fcube dlon_center_scgc;
-  fcube dlon_center_dist_scgc;
-
-  fcube dlat_center_scgc;
-  fcube dlat_center_dist_scgc;
-  
-  std::vector<fcube> bfield_vcgc;
-  fcube bfield_mag_scgc;
-  std::vector<fcube> bfield_unit_vcgc;
-=======
   arma_cube dalt_center_scgc;
   arma_cube dalt_lower_scgc;
+  arma_cube dalt_ratio_scgc;
+  arma_cube dalt_ratio_sq_scgc;
 
+  arma_cube dlon_center_scgc;
+  arma_cube dlon_center_dist_scgc;
+
+  arma_cube dlat_center_scgc;
+  arma_cube dlat_center_dist_scgc;
+  
   std::vector<arma_cube> bfield_vcgc;
   arma_cube bfield_mag_scgc;
->>>>>>> 8171a159
+  std::vector<arma_cube> bfield_unit_vcgc;
 
   Grid(int nX_in, int nY_in, int nZ_in, int nGCs_in);
 
