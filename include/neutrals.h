--- conflicted
+++ resolved
@@ -51,12 +51,9 @@
     /// Diffusion through other neutral species:
     std::vector<float> diff0;
     std::vector<float> diff_exp;
-<<<<<<< HEAD
-=======
 
     /// Neutral - Ion collision frequency coefficients
     std::vector<float> neutral_ion;
->>>>>>> 8171a159
 
     /// Thermal conduction coefficients:
     precision_t thermal_cond;
@@ -71,19 +68,15 @@
     /// Which ion species results from the ionization?
     std::vector<int> iEuvIonSpecies_;
 
-<<<<<<< HEAD
     int nAuroraIonSpecies;
     std::vector<int> iAuroraIonSpecies_;
     float Aurora_Coef;
 
+    // --------------------------------------------------
     // Some derived quantities:
     fcube chapman_scgc;
     fcube rho_alt_int_scgc;
     fcube scale_height_scgc;
-=======
-    // --------------------------------------------------
-    // Some derived quantities:
->>>>>>> 8171a159
 
     /// Chapman Integrals for the species for EUV calculation (/m2)
     arma_cube chapman_scgc;
@@ -107,19 +100,14 @@
     precision_t lower_bc_density;
   };
 
-<<<<<<< HEAD
-
   // bulk quantities (states):
 
-  
-
-  fcube density_scgc;
-  std::vector<fcube> velocity_vcgc;
-  fcube temperature_scgc;
-=======
   /// bulk number density (/m3)
   arma_cube density_scgc;
 
+  /// bulk velocity (m/s)
+  std::vector<arma_cube> velocity_vcgc;
+
   /// bunk temperature (K)
   arma_cube temperature_scgc;
 
@@ -134,7 +122,6 @@
 
   /// speed of sound (m/s)
   arma_cube sound_scgc;
->>>>>>> 8171a159
 
   /// Specific heat (constant volume):
   arma_cube Cv_scgc;
@@ -147,14 +134,9 @@
 
   /// Vector of all species-specific items:
   std::vector<species_chars> species;
-<<<<<<< HEAD
   
-  float max_chapman = 1.0e26;
-=======
-
   /// Maximum Chapman integral (will give nearly infinite tau in EUV)
   precision_t max_chapman = 1.0e26;
->>>>>>> 8171a159
 
   // Source terms:
 
