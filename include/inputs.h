--- conflicted
+++ resolved
@@ -34,15 +34,11 @@
   std::string get_collision_file();
   std::string get_bfield_type();
   std::string get_electrodynamics_file();
-<<<<<<< HEAD
-
-=======
   bool get_do_restart();
   std::string get_restartout_dir();
   std::string get_restartin_dir();
   precision_t get_dt_write_restarts();
   
->>>>>>> 1907d631
   // ------------------------------
   // Grid inputs:
 
@@ -57,9 +53,10 @@
     precision_t lon_max;
   };
 
-  grid_input_struct get_geo_grid_inputs();
-  grid_input_struct get_mag_grid_inputs();
-
+  //grid_input_struct get_geo_grid_inputs();
+  //grid_input_struct get_mag_grid_inputs();
+  grid_input_struct get_grid_inputs();
+  
   int get_nLonsGeo();
   int get_nLatsGeo();
   int get_nAltsGeo();
@@ -98,15 +95,12 @@
 
   grid_input_struct geo_grid_input;
 
-<<<<<<< HEAD
   grid_input_struct mag_grid_input;
 
-  float euv_heating_eff_neutrals;
-  float euv_heating_eff_electrons;
-=======
+  //float euv_heating_eff_neutrals;
+  //float euv_heating_eff_electrons;
   precision_t euv_heating_eff_neutrals;
   precision_t euv_heating_eff_electrons;
->>>>>>> 1907d631
 
   std::vector<float> dt_output;
   std::vector<std::string> type_output;
